import { app, BrowserWindow, ipcMain, dialog } from 'electron';
import path from 'path';
import serve from 'electron-serve';
import isDev from 'electron-is-dev';

import { ConfigManager } from './main/ConfigManager';
import { SerialManager } from './main/SerialManager';
import { LogManager } from './main/LogManager';
import { SequenceDataManager } from './main/SequenceDataManager';
import type { SerialCommand } from '@shared/types/ipc';

class MainApp {
  private mainWindow: BrowserWindow | null = null;
  private configManager = new ConfigManager();
  private serialManager = new SerialManager();
  private logManager = new LogManager();
  private sequenceManager: SequenceDataManager | null = null;
  private ipcInitialized = false;

  async init() {
    try {
      const basePath = app.isPackaged ? process.resourcesPath : app.getAppPath();
      const configPath = path.join(basePath, 'config.json');
      await this.configManager.load(configPath);
    } catch (err) {
      dialog.showErrorBox('Configuration Error', 'Failed to load configuration file.');
      app.quit();
      return;
    }
    await app.whenReady();
    const basePath = app.isPackaged ? process.resourcesPath : app.getAppPath();
    this.sequenceManager = new SequenceDataManager(basePath);
    this.sequenceManager.loadAndValidate();
    this.createWindow();
    this.setupIpc();

    this.sequenceManager.watch((sequences, result) => {
      this.mainWindow?.webContents.send('sequences-updated', { sequences, result });
    });
  }

  private createWindow() {
    this.mainWindow = new BrowserWindow({
      width: 1200,
      height: 800,
      webPreferences: {
        nodeIntegration: false,
        contextIsolation: true,
        sandbox: true,
        webviewTag: false,
        preload: path.join(__dirname, 'preload.js'),
      },
    });

    if (isDev) {
      this.mainWindow.loadURL('http://localhost:9002');
      this.mainWindow.webContents.openDevTools();
    } else {
      const loadURL = serve({ directory: 'out' });
      loadURL(this.mainWindow);
    }
    this.mainWindow.webContents.setWindowOpenHandler(() => ({ action: 'deny' }));
    this.mainWindow.webContents.on('will-navigate', (e) => e.preventDefault());
    this.mainWindow.on('closed', () => (this.mainWindow = null));
  }

  private setupIpc() {
    if (this.ipcInitialized) return;
    this.ipcInitialized = true;
    ipcMain.on('zoom-in', () => {
      const current = this.mainWindow?.webContents.getZoomFactor() ?? 1;
      this.mainWindow?.webContents.setZoomFactor(current + 0.1);
    });
    ipcMain.on('zoom-out', () => {
      const current = this.mainWindow?.webContents.getZoomFactor() ?? 1;
      this.mainWindow?.webContents.setZoomFactor(current - 0.1);
    });
    ipcMain.on('zoom-reset', () => {
      this.mainWindow?.webContents.setZoomFactor(1.0);
    });

    ipcMain.handle('get-config', () => this.configManager.get());

    ipcMain.handle('get-sequences', () => {
      if (!this.sequenceManager) return { sequences: {}, result: { valid: false, errors: 'Sequence manager not initialized' } };
      return {
        sequences: this.sequenceManager.getSequences(),
        result: this.sequenceManager.getValidationResult(),
      };
    });

    ipcMain.on('start-logging', () => this.logManager.start(this.mainWindow));
    ipcMain.on('stop-logging', () => this.logManager.stop());

    this.serialManager.on('data', (data) => {
      this.mainWindow?.webContents.send('serial-data', data);
      if (this.logManager.isLogging()) {
        const line = this.logManager.formatLogLine(data);
        this.logManager.write(line);
      }
    });
    this.serialManager.on('error', (err) => {
      this.mainWindow?.webContents.send('serial-error', err.message);
    });

    ipcMain.handle('get-serial-ports', () => {
      return this.serialManager.listPorts();
    });

    ipcMain.handle('connect-serial', async (_e, portName: string) => {
      const baudRate = this.configManager.get().serial.baudRate;
      return this.serialManager.connect(portName, baudRate);
    });

    ipcMain.handle('disconnect-serial', async () => {
      return this.serialManager.disconnect();
    });

    ipcMain.handle('send-to-serial', async (_e, cmd: SerialCommand) => {
      return this.serialManager.send(cmd);
    });
  }

  cleanup() {
    void this.serialManager.disconnect();
  }

}

if (!app.requestSingleInstanceLock()) {
  app.quit();
} else {
  const appInstance = new MainApp();
  appInstance.init();
<<<<<<< HEAD

  app.on('second-instance', () => {
    const win = (appInstance as any).mainWindow as BrowserWindow | null;
    if (win) {
      if (win.isMinimized()) win.restore();
      win.focus();
    }
  });

  app.on('window-all-closed', () => {
    if (process.platform !== 'darwin') {
      app.quit();
    }
  });

  app.on('activate', () => {
    // eslint-disable-next-line @typescript-eslint/no-floating-promises
    if (BrowserWindow.getAllWindows().length === 0) appInstance.init();
  });

  app.on('before-quit', () => appInstance.cleanup?.());
=======


  app.on('second-instance', () => {
    const win = (appInstance as any).mainWindow as BrowserWindow | null;
    if (win) {
      if (win.isMinimized()) win.restore();
      win.focus();
    }
  });


  app.on('window-all-closed', () => {
    if (process.platform !== 'darwin') {
      app.quit();
    }
  });

  app.on('activate', () => {
    // eslint-disable-next-line @typescript-eslint/no-floating-promises
    if (BrowserWindow.getAllWindows().length === 0) appInstance.init();
  });


  app.on('before-quit', () => appInstance.cleanup?.());

>>>>>>> c0b2c552
}<|MERGE_RESOLUTION|>--- conflicted
+++ resolved
@@ -132,29 +132,6 @@
 } else {
   const appInstance = new MainApp();
   appInstance.init();
-<<<<<<< HEAD
-
-  app.on('second-instance', () => {
-    const win = (appInstance as any).mainWindow as BrowserWindow | null;
-    if (win) {
-      if (win.isMinimized()) win.restore();
-      win.focus();
-    }
-  });
-
-  app.on('window-all-closed', () => {
-    if (process.platform !== 'darwin') {
-      app.quit();
-    }
-  });
-
-  app.on('activate', () => {
-    // eslint-disable-next-line @typescript-eslint/no-floating-promises
-    if (BrowserWindow.getAllWindows().length === 0) appInstance.init();
-  });
-
-  app.on('before-quit', () => appInstance.cleanup?.());
-=======
 
 
   app.on('second-instance', () => {
@@ -172,6 +149,7 @@
     }
   });
 
+
   app.on('activate', () => {
     // eslint-disable-next-line @typescript-eslint/no-floating-promises
     if (BrowserWindow.getAllWindows().length === 0) appInstance.init();
@@ -180,5 +158,4 @@
 
   app.on('before-quit', () => appInstance.cleanup?.());
 
->>>>>>> c0b2c552
 }