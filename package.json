--- conflicted
+++ resolved
@@ -10,13 +10,9 @@
     "next:dev": "next dev --turbopack -p 9002",
     "electron:dev": "wait-on http://localhost:9002 && electron .",
     "build:electron": "rimraf dist && tsc -p tsconfig.electron.json && tsc-alias -p tsconfig.electron.json && node -e \"require('fs').copyFileSync('config.json','dist/config.json')\"",
-<<<<<<< HEAD
+
     "build:web": "next build --no-lint",
-=======
 
-    "build:web": "next build --no-lint && next export -o out",
-
->>>>>>> c0b2c552
     "build": "npm run build:electron && npm run build:web",
     "start": "next start",
     "lint": "next lint",
