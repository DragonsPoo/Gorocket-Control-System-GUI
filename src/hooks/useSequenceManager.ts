--- conflicted
+++ resolved
@@ -280,14 +280,10 @@
           }
           for (const raw of s.commands) {
             if (controller.signal.aborted) throw new Error('aborted');
-<<<<<<< HEAD
+
             const cmdStr = resolveCommand(raw);
             const ok = await sendCommand({ type: 'RAW', payload: cmdStr });
-=======
-            const cmd = resolveCommand(raw);
-
-            const ok = await sendCommand(cmd);
->>>>>>> c0b2c552
+
             if (!ok) {
               addLog(`Command failed to send: ${cmdStr}`);
               return false;
