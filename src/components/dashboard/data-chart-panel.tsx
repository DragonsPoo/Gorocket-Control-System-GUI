--- conflicted
+++ resolved
@@ -28,15 +28,11 @@
                 <CardTitle>Real-time Data Visualization</CardTitle>
                 <CardDescription>Sensor data over the last 100 seconds.</CardDescription>
             </CardHeader>
-<<<<<<< HEAD
+
             <CardContent className="grid grid-cols-1 lg:grid-cols-2 gap-6">
                 {/* Pressure Chart */}
                 <div className="lg:col-span-1">
-=======
-            <CardContent className="grid grid-cols-1 gap-6">
-                {/* Pressure Chart */}
-                <div>
->>>>>>> 48c360fc
+
                     <h3 className="font-semibold mb-2 ml-2">Pressure (PSI)</h3>
                     <ChartContainer config={chartConfig} className="h-[200px] w-full">
                         <LineChart data={data} margin={{ top: 5, right: 20, left: -10, bottom: 5 }}>
@@ -55,15 +51,11 @@
                 </div>
 
                 {/* Flow Chart */}
-<<<<<<< HEAD
+
                 <div className="lg:col-span-1">
                     <h3 className="font-semibold mb-2 ml-2">Flow (kg/s)</h3>
                     <ChartContainer config={chartConfig} className="h-[200px] w-full">
-=======
-                <div>
-                    <h3 className="font-semibold mb-2 ml-2">Flow (kg/s)</h3>
-                    <ChartContainer config={chartConfig} className="h-[180px] w-full">
->>>>>>> 48c360fc
+
                         <LineChart data={data} margin={{ top: 5, right: 20, left: -10, bottom: 5 }}>
                             <CartesianGrid vertical={false} strokeDasharray="3 3" />
                             <XAxis dataKey="timestamp" tickFormatter={timeFormatter} fontSize={12} tickMargin={10} />
@@ -77,15 +69,11 @@
                 </div>
 
                 {/* Temperature Chart */}
-<<<<<<< HEAD
+
                 <div className="lg:col-span-2">
                     <h3 className="font-semibold mb-2 ml-2">Temperature (K)</h3>
                     <ChartContainer config={chartConfig} className="h-[200px] w-full">
-=======
-                <div>
-                    <h3 className="font-semibold mb-2 ml-2">Temperature (K)</h3>
-                    <ChartContainer config={chartConfig} className="h-[180px] w-full">
->>>>>>> 48c360fc
+
                         <LineChart data={data} margin={{ top: 5, right: 20, left: -10, bottom: 5 }}>
                             <CartesianGrid vertical={false} strokeDasharray="3 3" />
                             <XAxis dataKey="timestamp" tickFormatter={timeFormatter} fontSize={12} tickMargin={10} />
