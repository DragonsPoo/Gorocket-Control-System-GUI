--- conflicted
+++ resolved
@@ -65,10 +65,9 @@
   private autoCancelOnRendererGone: boolean;
   private failSafeOnError: boolean;
   private roles: { mains: number[]; vents: number[]; purges: number[] };
-<<<<<<< HEAD
+
   private inFailsafe = false;
-=======
->>>>>>> a8255c55
+
 
   private psi100: number[] = [0, 0, 0, 0];
   private lsOpen: number[] = [0, 0, 0, 0, 0, 0, 0];
@@ -175,7 +174,7 @@
       const vents = this.uniq(this.roles.vents);
       const purges = this.uniq(this.roles.purges);
 
-<<<<<<< HEAD
+
       const cmds: string[] = [];
       for (const m of mains) cmds.push(`V,${m},C`);
       for (const v of vents) cmds.push(`V,${v},O`);
@@ -183,23 +182,7 @@
 
       for (const c of cmds) this.serial.writeNow(c);
       void Promise.allSettled(cmds.map((c) => this.sendWithAck(c, 500)));
-=======
-      // 메인 닫기
-      for (const m of this.roles.mains) cmds.push(`V,${m},C`);
-      // 벤트/퍼지 열기
-      for (const v of this.roles.vents) cmds.push(`V,${v},O`);
-      for (const p of this.roles.purges) cmds.push(`V,${p},O`);
-
-      for (const c of cmds) this.serial.writeNow(c);
-
-      void Promise.allSettled(cmds.map((c) => this.sendWithAck(c, 500))).then((res) => {
-        res.forEach((r) => {
-          if (r.status === 'rejected') {
-            console.error('Failsafe send error', r.reason);
-          }
-        });
-      });
->>>>>>> a8255c55
+
       this.emitProgress({ name: this.currentName || 'failsafe', stepIndex: -1, step: { type: 'cmd', payload: 'FAILSAFE' } as any, note: tag });
       await sleep(0);
     } finally {
@@ -399,13 +382,9 @@
     for (const s of rawSteps) {
       if (typeof s === 'string') { steps.push({ type: 'cmd', payload: s }); continue; }
       if (s && s.type) { steps.push(s as SequenceStep); continue; }
-<<<<<<< HEAD
+
       if (s.delay && s.delay > 0) steps.push({ type: 'wait', timeoutMs: s.delay, condition: { kind: 'time' } as any });
-=======
-
-      if (s.delay && s.delay > 0) steps.push({ type: 'wait', timeoutMs: s.delay, condition: { kind: 'time' } as any });
-
->>>>>>> a8255c55
+
       for (const c of (s.commands ?? [])) steps.push({ type: 'cmd', payload: this.mapCmd(c) });
       if (s.condition) steps.push({ type: 'wait', timeoutMs: s.condition.timeoutMs ?? 30000, condition: this.mapCond(s.condition) });
     }
@@ -427,19 +406,13 @@
   private mapCond(c: any): Condition {
     if (c.sensor && /^pt[1-4]$/i.test(c.sensor)) {
       const i = Number(c.sensor.slice(2));
-<<<<<<< HEAD
-=======
-
->>>>>>> a8255c55
+
       const op = String(c.op ?? 'gte').toLowerCase();
       const sign = op === 'lte' ? '<=' : op === 'lt' ? '<' : op === 'gt' ? '>' : '>=';
       const threshold = op === 'lte' || op === 'lt' ? c.max : c.min;
       if (threshold == null) throw new Error(`Missing threshold for ${op} on ${c.sensor}`);
       return { kind: 'pressure', sensor: i, op: sign, valuePsi100: Math.round(threshold * 100) } as any;
-<<<<<<< HEAD
-=======
-
->>>>>>> a8255c55
+
     }
     throw new Error(`Unsupported condition: ${JSON.stringify(c)}`);
   }
