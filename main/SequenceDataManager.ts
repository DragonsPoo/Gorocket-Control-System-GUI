import fs from 'fs';
import path from 'path';
import * as Ajv from 'ajv';
import type { SequenceConfig } from '@shared/types';

export interface ValidationResult {
  valid: boolean;
  errors?: string | null;
}

export class SequenceDataManager {
  private readonly sequencesPath: string;
  private readonly schemaPath: string;
  private sequences: SequenceConfig = {};
  private readonly ajv: Ajv.Ajv;
  private validationResult: ValidationResult = { valid: false };

  /**
   * Manages loading, validation, and watching of the sequences.json file.
   * @param basePath - Base path where sequences.json and sequences.schema.json reside.
   */
  constructor(basePath: string) {
    this.sequencesPath = path.join(basePath, 'sequences.json');
    this.schemaPath = path.join(basePath, 'sequences.schema.json');
    this.ajv = new Ajv.default();
  }

  /**
   * Loads and validates the sequences from sequences.json.
   * @returns The validation result.
   */
  public loadAndValidate(): ValidationResult {
    try {
<<<<<<< HEAD
      if (!fs.existsSync(this.sequencesPath)) {
        this.validationResult = { valid: false, errors: `sequences.json not found at ${this.sequencesPath}` };
        this.sequences = {};
        return this.validationResult;
      }
      if (!fs.existsSync(this.schemaPath)) {
        this.validationResult = { valid: false, errors: `sequences.schema.json not found at ${this.schemaPath}` };
=======
      if (!fs.existsSync(this.sequencesPath) || !fs.existsSync(this.schemaPath)) {
        this.validationResult = { valid: false, errors: 'sequences.json not found.' };
>>>>>>> b1831a49
        this.sequences = {};
        return this.validationResult;
      }

      const fileContent = fs.readFileSync(this.sequencesPath, 'utf-8');
      const data = JSON.parse(fileContent);
      const schemaData = JSON.parse(fs.readFileSync(this.schemaPath, 'utf-8'));
      const validate = this.ajv.compile(schemaData);
      const valid = validate(data);

      if (valid) {
        this.sequences = data as SequenceConfig;
        this.validationResult = { valid: true, errors: null };
      } else {
        this.sequences = {};
        this.validationResult = {
          valid: false,
          errors: this.ajv.errorsText(validate.errors),
        };
      }
    } catch (error) {
      this.sequences = {};
      const errorMessage = error instanceof Error ? error.message : 'An unknown error occurred.';
      this.validationResult = {
        valid: false,
        errors: `Failed to read/validate sequences: ${errorMessage}`,
      };
    }
    return this.validationResult;
  }

  /**
   * Returns the currently loaded sequences.
   */
  public getSequences(): SequenceConfig {
    return this.sequences;
  }

  /**
   * Returns the latest validation result.
   */
  public getValidationResult(): ValidationResult {
    return this.validationResult;
  }

  /** watch both sequence & schema to revalidate on change */
  public watch(cb: (seq: SequenceConfig, result: ValidationResult) => void) {
    const onChange = () => {
      this.loadAndValidate();
      cb(this.sequences, this.validationResult);
    };
    try { fs.watch(this.sequencesPath, { persistent: false }, onChange); } catch {}
    try { fs.watch(this.schemaPath, { persistent: false }, onChange); } catch {}
  }
}<|MERGE_RESOLUTION|>--- conflicted
+++ resolved
@@ -31,7 +31,7 @@
    */
   public loadAndValidate(): ValidationResult {
     try {
-<<<<<<< HEAD
+
       if (!fs.existsSync(this.sequencesPath)) {
         this.validationResult = { valid: false, errors: `sequences.json not found at ${this.sequencesPath}` };
         this.sequences = {};
@@ -39,10 +39,7 @@
       }
       if (!fs.existsSync(this.schemaPath)) {
         this.validationResult = { valid: false, errors: `sequences.schema.json not found at ${this.schemaPath}` };
-=======
-      if (!fs.existsSync(this.sequencesPath) || !fs.existsSync(this.schemaPath)) {
-        this.validationResult = { valid: false, errors: 'sequences.json not found.' };
->>>>>>> b1831a49
+
         this.sequences = {};
         return this.validationResult;
       }
